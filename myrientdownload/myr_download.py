"""Download management for Myrinet files."""

import logging
import zipfile
from pathlib import Path
from urllib.parse import quote  # Add this for URL encoding

import requests
from colorama import Fore, Style, init
from tqdm import tqdm

from .config import MyrDLConfig
from .constants import FUN_TQDM_LOADING_BAR, HTTP_HEADERS, REQUESTS_TIMEOUT
from .logger import get_logger
from .myr_files import get_files_list

logger = get_logger(__name__)

init()


class MyrDownloader:
    """Class to manage downloading files from Myrinet."""

    def __init__(self, config: MyrDLConfig) -> None:
        """Initialize the downloader with the given configuration."""
        self.config = config

        self.stats = {
            "skipped": 0,
            "downloaded": 0,
            "failed": 0,
        }

        self.skip_streak = 0

    def report_stat(self, stat: str) -> None:
        """Report the status of the download."""
        if stat in self.stats:
            self.stats[stat] += 1
            logger.debug("Status: %s", stat)
            if stat == "skipped":
                self.skip_streak += 1
        else:
            logger.warning("Unknown stat: %s", stat)

    def _reset_skipped_streak(self) -> None:
        """Check if there was a streak of skipped files."""
        if self.skip_streak > 0:
            logger.info("Skipped %d existing files", self.skip_streak)
            self.skip_streak = 0

    def print_stats(self) -> None:
        """Print the download statistics."""
        msg = "\nDownload statistics:"
        for stat, count in self.stats.items():
            msg += f"\n  {stat.capitalize()}: {count}"

        logger.info(msg)

    def download_from_system_list(
        self,
    ) -> None:
        """Download files from the list of systems in the configuration."""
        print()  # noqa: T201 # Add a newline for better readability
        logger.info("Starting download from Myrinet...")

        for system in self.config.systems:
            print()  # noqa: T201 # Add a newline for better readability
            system_url = f"{self.config.myrinet_url}/{self.config.myrinet_path}/{system}/"
            files_list = get_files_list(system_url)

            # Apply filters
            if self.config.game_allow_list == []:  # Small hack to allow all files if nothing is specified
                self.config.game_allow_list = ["."]
            filtered_files = [
                f
                for f in files_list
                if any(term in f for term in self.config.game_allow_list)
                and not any(term in f for term in self.config.game_disallow_list)
            ]

            if filtered_files:
                msg = f"Found {len(filtered_files)} matching files for {system}"
                logger.info(msg)

                self.download_files(
                    filtered_files,
                    system_url,
                    system=system,
                )
            else:
                logger.info("No matching files found for %s", system)

        self.print_stats()
        print()  # noqa: T201 # Add a newline for better readability
        logger.info("Download complete!")

    def download_file(self, url: str, destination: Path) -> bool:
        """Download an individual file."""
        try:
            encoded_url = quote(url, safe=":/")
            response = requests.get(encoded_url, headers=HTTP_HEADERS, stream=True, timeout=REQUESTS_TIMEOUT)
            response.raise_for_status()
            total_size = int(response.headers.get("content-length", 0))

            destination_temp = destination.with_suffix(".part")

            with (
                destination_temp.open("wb") as f,
                tqdm(total=total_size, unit="iB", unit_scale=True, ascii=FUN_TQDM_LOADING_BAR, leave=False) as pbar,
            ):
                for chunk in response.iter_content(chunk_size=8192):
                    if chunk:
                        size = f.write(chunk)
                        pbar.update(size)

            destination_temp.rename(destination)

        except (
            requests.exceptions.ConnectTimeout,
            requests.exceptions.ReadTimeout,
            requests.exceptions.ConnectionError,
        ) as e:
            if logger.isEnabledFor(logging.DEBUG):
                logger.exception("Connection error: %s", url)
            else:
                logger.error("%s: %s", e, url)  # noqa: TRY400 # logger.exception is too verbose, we don't need the stack trace for these exceptions
            self.report_stat("failed")
            return False

        return True

    def download_files(
        self,
        filtered_files: list[str],
        base_url: str,
        *,
        system: str = "",
    ) -> None:
        """Download files from Myrient based on the filtered list."""
        # Create system-specific directory
        download_dir = self.config.download_dir
        if self.config.create_and_use_system_directories:
            download_dir = self.config.download_dir / system

        download_dir.mkdir(parents=True, exist_ok=True)

        # Remove any files that end with .part in the download directory
        for part_file in download_dir.glob("*.part"):
            logger.warning("Deleting incomplete file: %s", part_file)
            part_file.unlink()

        for n_files_processed, file_name in enumerate(filtered_files):
            # Put files in their system directory
            output_file = download_dir / file_name

            # Check that zip file isn't completely cooked
            if self.config.verify_zips and output_file.exists() and str(output_file).endswith(".zip"):
                try:
                    zipfile.ZipFile(output_file)
                except zipfile.BadZipFile:
                    logger.warning("Deleting broken zip file: %s", output_file)
                    output_file.unlink()

            if self.config.skip_existing and output_file.exists():
                logger.debug("Skipping %s - already exists", file_name)
                self.report_stat("skipped")
                continue

            self._reset_skipped_streak()

            def magenta_str(s: str) -> str:
                return f"{Fore.MAGENTA}{s}{Style.RESET_ALL}"

            msg = f"{system} {magenta_str('@')}{n_files_processed}/{len(filtered_files)} {magenta_str('»')} {file_name}"
            logger.info(msg)

            # Download the file
            file_url = f"{base_url}{file_name}"
<<<<<<< HEAD
            logger.info("Downloading: %s", file_name)
            logger.debug("Downloading %s to: %s", file_url, output_file)
=======
>>>>>>> 5aebef36
            if self.download_file(file_url, output_file):
                self.report_stat("downloaded")

        self._reset_skipped_streak()<|MERGE_RESOLUTION|>--- conflicted
+++ resolved
@@ -178,11 +178,7 @@
 
             # Download the file
             file_url = f"{base_url}{file_name}"
-<<<<<<< HEAD
-            logger.info("Downloading: %s", file_name)
             logger.debug("Downloading %s to: %s", file_url, output_file)
-=======
->>>>>>> 5aebef36
             if self.download_file(file_url, output_file):
                 self.report_stat("downloaded")
 
