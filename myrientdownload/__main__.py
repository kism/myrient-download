--- conflicted
+++ resolved
@@ -27,8 +27,6 @@
         default="",
         help="Specify the directory to save downloaded files, will override and save to the config file",
     )
-<<<<<<< HEAD
-=======
     parser.add_argument(
         "--config",
         type=str,
@@ -36,23 +34,11 @@
         default="config.toml",
         help="Path to the configuration file (default: config.toml)",
     )
->>>>>>> 9d738729
     args = parser.parse_args()
 
     print_program_info()
     setup_logger(args.log_level)
 
-<<<<<<< HEAD
-    config_path: Path | None = None
-    if args.config != "":
-        config_path = Path(args.config).expanduser().resolve()
-
-    download_directory: Path | None = None
-    if args.directory != "":
-        download_directory = Path(args.directory)
-
-    config = MyrDLConfig(config_path, download_directory)
-=======
     config_path = Path(args.config).expanduser().resolve()
 
     download_directory_override: Path | None = None
@@ -62,7 +48,6 @@
     config_handler = MyrDLConfigHandler(config_path, download_directory_override)
     config_handler.write_config()  # Override the config post-validation
     config = config_handler.get_config()
->>>>>>> 9d738729
 
     mry_downloader = MyrDownloader(config)
     mry_downloader.download_from_system_list()
