[project]
name = "myrientdownload"
<<<<<<< HEAD
version = "1.0.0"
=======
version = "1.0.1"
>>>>>>> 9d738729
description = "A program to download files Myrient"
authors = [
    { name = "Kieran Gee", email = "kieran.lost.the.game@gmail.com" },
    { name = "Trent Neilson" },
    { name = "Tucker Warlock" },
]
readme = "README.md"
requires-python = ">=3.12"
dependencies = [
    "beautifulsoup4>=4.13.4",
    "colorama>=0.4.6",
    "pydantic>=2.11.4",
    "pydantic-settings>=2.9.1",
    "requests>=2.32.3",
    "tomlkit>=0.13.2",
    "tqdm>=4.67.1",
]

[dependency-groups]
type = [
    "mypy>=1.15.0",
    "types-colorama>=0.4.15.20240311",
    "types-requests>=2.32.0.20241016",
    "types-tqdm>=4.67.0.20250417",
]
lint = ["ruff>=0.9.7"]

test = [
    "pytest",
    "pytest-cov",
    "pytest-mock",
    "pytest-random-order",
    "detect-test-pollution",
    "tomlkit",
]

[tool.uv]
default-groups = ["type", "lint", "test"]

[build-system]
requires = ["hatchling"]
build-backend = "hatchling.build"

[tool.hatch.build.targets.wheel]

packages = ["myrientdownload"]

[project.scripts]
myrient-download = "myrientdownload:__main__.main"

[project.urls]
"Homepage" = "https://github.com/kism/myrient-download"

[tool.ruff]
cache-dir = "~/.cache/ruff"
target-version = "py312"
line-length = 120

[tool.ruff.lint]
extend-fixable = ["B", "I001"] # KG I think this means something...
extend-unsafe-fixes = [
    "F401",
] # KG I don't like that this is fixed automatically (this doesnt work?)
select = ["ALL"] # KG Include absolutely all of Ruff's rules.
ignore = [
    # Modules
    "DJ",  # KG Django not required
    "DTZ", # KG no need to specify timezone for time objects

    # Specific rules
    "TD002",  # KG Verbose TODO, only I work on this project
    "TD003",  # KG Verbose TODO, only I work on this project
    "ISC001", # KG conflict in the formatter
    "COM812", # KG conflict in the formatter
]

[tool.ruff.lint.per-file-ignores]
"tests/*.py" = [
    # Modules
    "ARG", # KG Unused function args -> fixtures nevertheless are functionally relevant
    "FBT", # KG Don't care about booleans as positional arguments in tests, e.g. via @pytest.mark.parametrize()
    "ANN", # KG Don't care about annotations in tests
    "D",   # KG Don't care about docstrings in tests

    # Specific rules
    "S101",    # KG asserts allowed in tests.
    "SLF001",  # KG Accessing private members is needed for testing.
    "INP001",  # KG __init__.py not needed for PyTest.
    "PT004",   # KG monkeypatch doesn't return.
    "S311",    # KG I'll assume no real crypto will be done in PyTest.
    "S105",    # KG Hardcoded fake passwords are fine in tests.
    "PLR0913", # KG Tests can have as many arguments as they want.
    "BLE001",  # KG Tests can use BaseException.
]


[tool.ruff.lint.flake8-pytest-style]
fixture-parentheses = false

[tool.ruff.lint.pydocstyle]
convention = "google"

[tool.ruff.format]
quote-style = "double"
indent-style = "space"
docstring-code-format = true
docstring-code-line-length = 40

[tool.pytest.ini_options]
addopts = [
    "--cov-context=test",
    "--cov=myrientdownload",
    "--cov-report=term",
    "--cov-report=html",
]
testpaths = ["tests"]

[tool.coverage.html]
show_contexts = true

[tool.mypy]
files = ["myrientdownload"]
namespace_packages = true
explicit_package_bases = true
show_error_codes = true
strict = true
enable_error_code = [
    "ignore-without-code",
    "redundant-expr",
    "truthy-bool",
    "type-arg",
]
exclude = ["tests/*"]<|MERGE_RESOLUTION|>--- conflicted
+++ resolved
@@ -1,10 +1,6 @@
 [project]
 name = "myrientdownload"
-<<<<<<< HEAD
-version = "1.0.0"
-=======
 version = "1.0.1"
->>>>>>> 9d738729
 description = "A program to download files Myrient"
 authors = [
     { name = "Kieran Gee", email = "kieran.lost.the.game@gmail.com" },
